--- conflicted
+++ resolved
@@ -293,12 +293,9 @@
                 timesteps: torch.Tensor,
                 length: torch.Tensor,
                 text: Optional[List[str]]=None,
-<<<<<<< HEAD
                 xf_proj = None,
                 xf_out = None) -> torch.Tensor:
-=======
-                xf_proj=None, xf_out=None) -> torch.Tensor:
->>>>>>> d18553d5
+
         """
         Multi-scale forward pass:
          1) embed input
@@ -311,10 +308,6 @@
         B, T, D = x.shape
 
         # 1) text encode
-<<<<<<< HEAD
-=======
-        
->>>>>>> d18553d5
         if xf_proj is None or xf_out is None:
             xf_proj, xf_out = self.encode_text(text, x.device)
         if xf_proj.shape[-1] != self.latent_dim:
